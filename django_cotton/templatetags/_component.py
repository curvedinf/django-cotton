--- conflicted
+++ resolved
@@ -26,7 +26,6 @@
 
     kwargs = {}
     for bit in bits[3:]:
-<<<<<<< HEAD
         try:
             key, value = bit.split("=")
         except ValueError:
@@ -34,12 +33,6 @@
             key = bit
             value = True
 
-=======
-        if "=" in bit:
-            key, value = bit.split("=", 1)
-        else:
-            key, value = bit, ""
->>>>>>> 96570cc8
         kwargs[key] = value
 
     nodelist = parser.parse(("end_cotton_component",))
@@ -73,20 +66,13 @@
     def _build_attrs(self, context) -> Dict[str, Any]:
         attrs = {}
         for key, value in self.kwargs.items():
-<<<<<<< HEAD
-            # strip single or double quotes only if both sides have them
             if isinstance(value, str) and value[0] == value[-1] and value[0] in ('"', "'"):
                 value = value[1:-1]
-
-=======
-            value = self._strip_quotes(value)
->>>>>>> 96570cc8
+            if value is True:
+                attrs[key] = True
             if key.startswith(":"):
                 key = key[1:]
-
                 attrs[key] = self._process_dynamic_attribute(key, value, context)
-            elif value == "":
-                attrs[key] = True
             else:
                 attrs[key] = value
         return attrs
@@ -103,12 +89,8 @@
         except VariableDoesNotExist:
             pass
 
-<<<<<<< HEAD
         # Boolean attribute?
         if value is True:
-=======
-        if value == "":
->>>>>>> 96570cc8
             return True
 
         value = self._parse_template_string(value, context)
