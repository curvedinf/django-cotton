--- conflicted
+++ resolved
@@ -364,11 +364,7 @@
 
     def get_cache_key(self, template_name, mtime):
         template_hash = hashlib.sha256(template_name.encode()).hexdigest()
-<<<<<<< HEAD
-        return f"cotton_v{cache_version}_cache_{template_hash}_{mtime}"
-=======
         return f"cotton_cache_v{cache_version}_{template_hash}_{mtime}"
->>>>>>> 154e2eb8
 
     def get_cached_template(self, cache_key):
         if not self.enabled:
