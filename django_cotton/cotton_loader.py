import warnings
import hashlib
import random
import os
import re

from django.template.loaders.base import Loader as BaseLoader
from django.core.exceptions import SuspiciousFileOperation
from django.template import TemplateDoesNotExist, Origin
from django.utils._os import safe_join
from django.template import Template
from django.apps import apps

from bs4 import BeautifulSoup, MarkupResemblesLocatorWarning
from bs4.formatter import HTMLFormatter

from django_cotton.utils import CottonHTMLTreeBuilder

warnings.filterwarnings("ignore", category=MarkupResemblesLocatorWarning)


class Loader(BaseLoader):
    is_usable = True

    def __init__(self, engine, dirs=None):
        super().__init__(engine)
        self.cotton_compiler = CottonCompiler()
        self.cache_handler = CottonTemplateCacheHandler()
        self.dirs = dirs

    def get_contents(self, origin):
        cache_key = self.cache_handler.get_cache_key(origin)
        cached_content = self.cache_handler.get_cached_template(cache_key)

        if cached_content is not None:
            return cached_content

        template_string = self._get_template_string(origin.name)

        if "<c-" not in template_string and "{% cotton_verbatim" not in template_string:
            compiled = template_string
        else:
            compiled = self.cotton_compiler.process(template_string)

        self.cache_handler.cache_template(cache_key, compiled)

        return compiled

    def get_template_from_string(self, template_string):
        """Create and return a Template object from a string. Used primarily for testing."""
        return Template(template_string, engine=self.engine)

    def _get_template_string(self, template_name):
        try:
            with open(template_name, "r", encoding=self.engine.file_charset) as f:
                return f.read()
        except FileNotFoundError:
            raise TemplateDoesNotExist(template_name)

    def get_dirs(self):
        """This works like the file loader with APP_DIRS = True."""
        dirs = self.dirs if self.dirs is not None else self.engine.dirs

        for app_config in apps.get_app_configs():
            template_dir = os.path.join(app_config.path, "templates")
            if os.path.isdir(template_dir):
                dirs.append(template_dir)

        return dirs

    def reset(self):
        """Empty the template cache."""
        self.cache_handler.reset()

    def get_template_sources(self, template_name):
        """Return an Origin object pointing to an absolute path in each directory
        in template_dirs. For security reasons, if a path doesn't lie inside
        one of the template_dirs it is excluded from the result set."""
        for template_dir in self.get_dirs():
            try:
                name = safe_join(template_dir, template_name)
            except SuspiciousFileOperation:
                # The joined path was located outside of this template_dir
                # (it might be inside another one, so this isn't fatal).
                continue

            yield Origin(
                name=name,
                template_name=template_name,
                loader=self,
            )


class UnsortedAttributes(HTMLFormatter):
    """This keeps BS4 from re-ordering attributes"""

    def attributes(self, tag):
        for k, v in tag.attrs.items():
            yield k, v


class CottonCompiler:
    DJANGO_SYNTAX_PLACEHOLDER_PREFIX = "__django_syntax__"
    COTTON_VERBATIM_PATTERN = re.compile(
        r"\{% cotton_verbatim %\}(.*?)\{% endcotton_verbatim %\}", re.DOTALL
    )
    DJANGO_TAG_PATTERN = re.compile(r"(\s?)(\{%.*?%\})(\s?)")
    DJANGO_VAR_PATTERN = re.compile(r"(\s?)(\{\{.*?\}\})(\s?)")
    HTML_ENTITY_PATTERN = re.compile(r"&[a-zA-Z]+;|&#[0-9]+;|&#x[a-fA-F0-9]+;")

    def __init__(self):
        self.django_syntax_placeholders = []
        self.html_entity_placeholders = []

<<<<<<< HEAD
    def process(self, content: str):
        processors = [
            self._replace_syntax_with_placeholders,
            self._replace_html_entities_with_placeholders,
            self._compile_cotton_to_django,
            self._fix_bs4_attribute_empty_attribute_behaviour,
            self._replace_placeholders_with_syntax,
            self._replace_placeholders_with_html_entities,
            self._remove_duplicate_attribute_markers,
        ]

        for processor in processors:
            content = processor(content)
=======
    def process(self, content, template_name):
        content = self._replace_syntax_with_placeholders(content)
        content = self._replace_html_entities_with_placeholders(content)
        content = self._compile_cotton_to_django(content, template_name)
        content = self._replace_placeholders_with_syntax(content)
        content = self._replace_placeholders_with_html_entities(content)
        content = self._remove_duplicate_attribute_markers(content)
>>>>>>> 5230655c

        return content

    def _replace_html_entities_with_placeholders(self, content):
        """Replace HTML entities with placeholders so they dont get touched by BS4"""

        def replace_entity(match):
            entity = match.group(0)
            self.html_entity_placeholders.append(entity)
            return f"__HTML_ENTITY_{len(self.html_entity_placeholders) - 1}__"

        return self.HTML_ENTITY_PATTERN.sub(replace_entity, content)

    def _replace_placeholders_with_html_entities(self, content: str):
        for i, entity in enumerate(self.html_entity_placeholders):
            content = content.replace(f"__HTML_ENTITY_{i}__", entity)
        return content

    def _replace_syntax_with_placeholders(self, content: str):
        """Replace {% ... %} and {{ ... }} with placeholders so they dont get touched
        or encoded by bs4. We will replace them back after bs4 has done its job."""
        self.django_syntax_placeholders = []

        def replace_pattern(pattern, replacement_func):
            return pattern.sub(replacement_func, content)

        def replace_cotton_verbatim(match):
            """{% cotton_verbatim %} protects the content through the bs4 parsing process when we want to actually print
            cotton syntax in <pre> blocks."""
            inner_content = match.group(1)
            self.django_syntax_placeholders.append({"type": "verbatim", "content": inner_content})
            return (
                f"{self.DJANGO_SYNTAX_PLACEHOLDER_PREFIX}{len(self.django_syntax_placeholders)}__"
            )

        def replace_django_syntax(match):
            """Store if the match had at least one space on the left or right side of the syntax so we can restore it later"""
            left_space, syntax, right_space = match.groups()
            self.django_syntax_placeholders.append(
                {
                    "type": "django",
                    "content": syntax,
                    "left_space": bool(left_space),
                    "right_space": bool(right_space),
                }
            )
            return (
                f" {self.DJANGO_SYNTAX_PLACEHOLDER_PREFIX}{len(self.django_syntax_placeholders)}__ "
            )

        # Replace cotton_verbatim blocks
        content = replace_pattern(self.COTTON_VERBATIM_PATTERN, replace_cotton_verbatim)

        # Replace {% ... %}
        content = replace_pattern(self.DJANGO_TAG_PATTERN, replace_django_syntax)

        # Replace {{ ... }}
        content = replace_pattern(self.DJANGO_VAR_PATTERN, replace_django_syntax)

        return content

    def _compile_cotton_to_django(self, content: str):
        """Convert cotton <c-* syntax to {%."""
        soup = self._make_soup(content)

        if cvars_el := soup.find("c-vars"):
            soup = self._wrap_with_cotton_vars_frame(soup, cvars_el)

        self._transform_components(soup)

        return str(soup.encode(formatter=UnsortedAttributes()).decode("utf-8"))

    def _replace_placeholders_with_syntax(self, content: str):
        """Replace placeholders with original syntax."""
        for i, placeholder in enumerate(self.django_syntax_placeholders, 1):
            if placeholder["type"] == "verbatim":
                placeholder_pattern = f"{self.DJANGO_SYNTAX_PLACEHOLDER_PREFIX}{i}__"
                content = content.replace(placeholder_pattern, placeholder["content"])
            else:
                """
                Construct the regex pattern based on original whitespace. This is to avoid unnecessary whitespace
                changes in the output that can lead to unintended tag type mutations,
                i.e. <div{% expr %}></div> --> <div__placeholder></div__placeholder> --> <div{% expr %}></div{% expr %}>
                """
                left_group = r"( ?)" if not placeholder["left_space"] else ""
                right_group = r"( ?)" if not placeholder["right_space"] else ""
                placeholder_pattern = (
                    f"{left_group}{self.DJANGO_SYNTAX_PLACEHOLDER_PREFIX}{i}__{right_group}"
                )

                content = re.sub(placeholder_pattern, placeholder["content"], content)

        return content

    def _remove_duplicate_attribute_markers(self, content: str):
        return re.sub(r"__COTTON_DUPE_ATTR__[0-9A-F]{5}", "", content, flags=re.IGNORECASE)

<<<<<<< HEAD
    def _fix_bs4_attribute_empty_attribute_behaviour(self, content: str):
        """Bs4 adds ="" to valueless attribute-like parts in HTML tags that causes issues when we want to manipulate
        django expressions."""
        return content.replace('=""', "")

=======
>>>>>>> 5230655c
    def _wrap_with_cotton_vars_frame(self, soup, cvars_el):
        """If the user has defined a <c-vars> tag, wrap content with {% cotton_vars_frame %} to be able to create and
        govern vars and attributes. To be able to defined new vars within a component and also have them available in the
        same component's context, we wrap the entire contents in another component: cotton_vars_frame. Only when <c-vars>
        is present."""
        cvars_attrs_string = " ".join(f'{k}="{v}"' for k, v in cvars_el.attrs.items())
        cvars_el.decompose()
        opening = f"{{% cvars {cvars_attrs_string} %}}"
        opening = opening.replace("\n", "")
        closing = "{% endcvars %}"

        # Convert the remaining soup back to a string and wrap it within {% with %} block
        wrapped_content = (
            opening
            + str(soup.encode(formatter=UnsortedAttributes()).decode("utf-8")).strip()
            + closing
        )
        new_soup = self._make_soup(wrapped_content)
        return new_soup

    def _transform_components(self, soup):
        """Replace <c-[component path]> tags with the {% cotton_component %} template tag"""
        for tag in soup.find_all(re.compile("^c-"), recursive=True):
            if tag.name == "c-slot":
                self._transform_named_slot(tag)

                continue

            component_key = tag.name[2:]
            opening_tag = f"{{% comp {component_key} "

            # Store attributes that contain template expressions, they are when we use '{{' or '{%' in the value of an attribute
            complex_attrs = []

            # Build the attributes
            for key, value in tag.attrs.items():
                # value might be None
                if value is None:
                    opening_tag += f" {key}"
                    continue

                # BS4 stores class values as a list, so we need to join them back into a string
                if key == "class":
                    value = " ".join(value)

                # Django templates tags cannot have {{ or {% expressions in their attribute values
                # Neither can they have new lines, let's treat them both as "expression attrs"
                if self.DJANGO_SYNTAX_PLACEHOLDER_PREFIX in value or "\n" in value or "=" in value:
                    complex_attrs.append((key, value))
                    continue

                opening_tag += ' {}="{}"'.format(key, value)
            opening_tag += " %}"

            component_tag = opening_tag

            if complex_attrs:
                for key, value in complex_attrs:
                    component_tag += f"{{% complexattr {key} %}}{value}{{% endcomplexattr %}}"

            if tag.contents:
                tag_soup = self._make_soup(tag.decode_contents(formatter=UnsortedAttributes()))
                self._transform_components(tag_soup)
                component_tag += str(
                    tag_soup.encode(formatter=UnsortedAttributes()).decode("utf-8")
                )

            component_tag += "{% endcomp %}"

            # Replace the original tag with the compiled django syntax
            new_soup = self._make_soup(component_tag)
            tag.replace_with(new_soup)

        return soup

    def _transform_named_slot(self, slot_tag):
        """Compile <c-slot> to {% cotton_slot %}"""
        slot_name = slot_tag.get("name", "").strip()
        inner_html = "".join(str(content) for content in slot_tag.contents)

        # Check and process any components in the slot content
        slot_soup = self._make_soup(inner_html)
        self._transform_components(slot_soup)

        cotton_slot_tag = f"{{% slot {slot_name} %}}{str(slot_soup.encode(formatter=UnsortedAttributes()).decode('utf-8'))}{{% endslot %}}"
        slot_tag.replace_with(self._make_soup(cotton_slot_tag))

    def _make_soup(self, content):
        return BeautifulSoup(
            content,
            "html.parser",
            builder=CottonHTMLTreeBuilder(on_duplicate_attribute=handle_duplicate_attributes),
        )


class CottonTemplateCacheHandler:
    """This mimics the simple template caching mechanism in Django's cached.Loader. Django's cached.Loader is a bit
    more performant than this one but it acts a decent fallback when the loader is not defined in the Django cache loader.

    TODO: implement integration to the cache backend instead of just memory. one which can also be controlled / warmed
    by the user and lasts beyond runtime restart.
    """

    def __init__(self):
        self.template_cache = {}

    def get_cached_template(self, cache_key):
        return self.template_cache.get(cache_key)

    def cache_template(self, cache_key, compiled_template):
        self.template_cache[cache_key] = compiled_template

    def get_cache_key(self, origin):
        try:
            cache_key = self.generate_hash([origin.name, str(os.path.getmtime(origin.name))])
        except FileNotFoundError:
            raise TemplateDoesNotExist(origin)

        return cache_key

    def generate_hash(self, values):
        return hashlib.sha1("|".join(values).encode()).hexdigest()

    def reset(self):
        self.template_cache.clear()


def handle_duplicate_attributes(tag_attrs, key, value):
    """BS4 cleans html and removes duplicate attributes. This would be fine if our target was html, but actually
    we're targeting Django Template Language. This contains expressions to govern content including attributes of
    any XML-like tag. It's perfectly fine to expect duplicate attributes per tag in DTL:

    <a href="#" {% if something %} class="this" {% else %} class="that" {% endif %}>Hello</a>

    The solution here is to make duplicate attribute keys unique across that tag so BS4 will not attempt to merge or
    replace existing. Then in post processing we'll remove the unique mask.

    Todo - This could be simplified with a custom formatter
    """
    key_id = "".join(random.choice("0123456789ABCDEF") for i in range(5))
    key = f"{key}__COTTON_DUPE_ATTR__{key_id}"
    tag_attrs[key] = value<|MERGE_RESOLUTION|>--- conflicted
+++ resolved
@@ -112,13 +112,11 @@
         self.django_syntax_placeholders = []
         self.html_entity_placeholders = []
 
-<<<<<<< HEAD
     def process(self, content: str):
         processors = [
             self._replace_syntax_with_placeholders,
             self._replace_html_entities_with_placeholders,
             self._compile_cotton_to_django,
-            self._fix_bs4_attribute_empty_attribute_behaviour,
             self._replace_placeholders_with_syntax,
             self._replace_placeholders_with_html_entities,
             self._remove_duplicate_attribute_markers,
@@ -126,15 +124,6 @@
 
         for processor in processors:
             content = processor(content)
-=======
-    def process(self, content, template_name):
-        content = self._replace_syntax_with_placeholders(content)
-        content = self._replace_html_entities_with_placeholders(content)
-        content = self._compile_cotton_to_django(content, template_name)
-        content = self._replace_placeholders_with_syntax(content)
-        content = self._replace_placeholders_with_html_entities(content)
-        content = self._remove_duplicate_attribute_markers(content)
->>>>>>> 5230655c
 
         return content
 
@@ -232,14 +221,6 @@
     def _remove_duplicate_attribute_markers(self, content: str):
         return re.sub(r"__COTTON_DUPE_ATTR__[0-9A-F]{5}", "", content, flags=re.IGNORECASE)
 
-<<<<<<< HEAD
-    def _fix_bs4_attribute_empty_attribute_behaviour(self, content: str):
-        """Bs4 adds ="" to valueless attribute-like parts in HTML tags that causes issues when we want to manipulate
-        django expressions."""
-        return content.replace('=""', "")
-
-=======
->>>>>>> 5230655c
     def _wrap_with_cotton_vars_frame(self, soup, cvars_el):
         """If the user has defined a <c-vars> tag, wrap content with {% cotton_vars_frame %} to be able to create and
         govern vars and attributes. To be able to defined new vars within a component and also have them available in the
