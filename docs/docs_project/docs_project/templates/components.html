--- conflicted
+++ resolved
@@ -209,13 +209,9 @@
 {% endcotton_verbatim %}{% endverbatim %}
 </c-snippet>
 
-<<<<<<< HEAD
-    <c-hr />
-=======
     <c-hr id="vars" />
 
     <h2>6. Defining Local Variables with <code>{{ '<c-vars />'|force_escape }}</code></h2>
->>>>>>> 7e3ebe2d
 
     <p>The <code>{{ '<c-vars />'|force_escape }}</code> tag simplifies component design by allowing local variable definition, reducing the need for repetitive attribute declarations and maintaining backend state.</p>
 
@@ -329,19 +325,10 @@
 
     <c-hr id="context-isolation" />
 
-    <h2>9. Context Isolation with `only`</h2>
-
-    <p>Similar to Django's <code>{% verbatim %}{% include %}{% endverbatim %}</code> tag you can add an "<code>only</code>" attribute which will prevent the component from inheriting the parent's context.</p>
-
-    <c-hr id="alpine-js-support" />
-
-    <h2>10. Alpine.js support</h2>
-
-<<<<<<< HEAD
-    <h2 id="context-isolation">9. Context Isolation</h2>
+    <h2>9. Context Isolation</h2>
 
     <p>Cotton is inspired by patterns found in frontend frameworks like React, Vue and Svelte. When working with these
-        patterns, state is not typically shared between components. This ensures data from other components do not 'leak' into
+        patterns, state is not typically shared between components. This ensures data from other components does not 'leak' into
     others which can cause side effects that are difficult to trace.</p>
 
     <p>Therefore, each component's context only contains, by default:</p>
@@ -356,10 +343,10 @@
 
     <p>You can pass the <c-highlight>only</c-highlight> attribute to the component, which will prevent it from adopting any context (incl. context processors) other than it's direct attributes.</p>
 
-    <h3>Retain legacy behaviour</h3>
-
-    <p>Since context isolation is enabled by default since v2.0.0, there may be cases you wish to keep the legacy behaviour, for that reason, you can pass a `COTTON_CONTEXT_ISOLATION_ENABLED = False` in your settings.py. This is not recommend due to the aforementioned reason so allowing context isolation by default is encouraged.</p>
-=======
+    <c-hr id="alpine-js-support" />
+
+    <h2>10. Alpine.js support</h2>
+
     <p>The following key features allow you to build re-usable components with alpine.js:</p>
 
     <c-ul>
@@ -370,7 +357,6 @@
             we can escape the first colon using <code>::</code>. This will ensure the attribute maintains a single <code>:</code> inside <code>{% verbatim %}{{ attrs }}{% endverbatim %}</code>
         </li>
     </c-ul>
->>>>>>> 7e3ebe2d
 
     <c-hr id="summary" />
 
