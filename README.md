# Django Cotton

![Build Status](https://img.shields.io/badge/build-passing-brightgreen)
![License](https://img.shields.io/badge/license-MIT-blue)

Bringing component-based design to Django templates.

- Docs site + demos: <a href="https://django-cotton.com" target="_blank">django-cotton.com</a>

## Contents

[Why?](#why-cotton)  
[Your First component](#your-first-component)  
[Attributes](#add-attributes)  
[Names Slots](#add-attributes)  
[Pass Template Variables](#pass-template-variable-as-an-attribute)  
[Template expressions in attributes](#template-expressions-inside-attributes)  
[Boolean attributes](#boolean-attributes)  
[Passing Python data types](#passing-python-data-types)  
[Default attributes](#default-attributes-with-c-vars)  
[Increase Re-usability with `{{ attrs }}`](#increase-re-usability-with--attrs-)  
[HTMLX Example](#an-example-with-htmlx)  
[Usage Basics](#usage-basics)  
[Changelog](#changelog)


## Why Cotton?

Cotton aims to overcome certain limitations that exist in the django template system that hold us back when we want to apply modern practises to compose UIs in a modular and reusable way.

## Key Features
- **Modern UI Composition:** Efficiently compose and reuse UI components.
- **Interoperable with Django:** Cotton enhances django's existing template system.
- **HTML-like Syntax:** Better code editor support and productivity as component tags are similar to html tags.
- **Minimal Overhead:** Compiles to native Django components with dynamic caching.
- **Ideal for Tailwind usage:** Helps encapsulate content and style in one file.
- **Compliments HTMX:** Create smart components, reducing repetition and enhancing maintainability.


## Walkthrough

### Your first component

```html
<!-- cotton/button.html -->
<a href="/" class="...">{{ slot }}</a>
```
```html
<!-- template -->
<c-button>Contact</c-button>
```
```html
<!-- output -->
<a href="/" class="...">Contact</a>
```

Everything provided between the opening and closing tag is provided to the component as `{{ slot }}`. It can contain HTML and any Django template expression.

### Add attributes

```html
<!-- cotton/button.html -->
<a href="{{ url }}" class="...">
    {{ slot }}
</a>
```
```html
<!-- template -->
<c-button url="/contact">Contact</c-button>
```
```html
<!-- output -->
<a href="/contact" class="...">
    Contact
</a>
```

### Named slots

Named slots are a powerful concept. It allows us to provide HTML to appear in one or more areas in the component. Here we allow the button to optionally display an icon: 

```html
<!-- cotton/button.html -->
<a href="{{ url }}" class="...">
    {{ slot }}
  
    {% if icon %} 
        {{ icon }} 
    {% endif %}
</a>
```
```html
<!-- template -->
<c-button url="/contact">
    Contact
    <c-slot name="icon">
        <svg>...</svg>
    </c-slot>
</c-button>
```

Named slots can also contain any django native template logic:

```html
<!-- template -->
<c-button url="/contact">
    <c-slot name="icon">
      {% if mode == 'edit' %}
          <svg id="pencil">...</svg>
      {% else %}
          <svg id="disk">...</svg>
      {% endif %}
    </c-slot>
</c-button>
```

### Pass template variable as an attribute

To pass a template variable you prepend the attribute name with a colon `:`. Consider a bio card component:

```html
<!-- template -->
<c-bio-card :user="user" />
```

That has a component definition like:

```html
<!-- cotton/bio_card.html -->
<div class="...">
  <img src="{{ user.avatar }}" alt="...">
  {{ user.username }} {{ user.country_code }}
</div>
```


### Template expressions inside attributes

You can use template expression statements inside attributes.

```html
<c-weather icon="fa-{{ icon }}"
           unit="{{ unit|default:'c' }}"
           condition="very {% get_intensity %}"
/>
```

### Boolean attributes

Boolean attributes reduce boilerplate when we just want to indicate a certain attribute should be `True` or not.

```html
<!-- template -->
<c-button url="/contact" external>Contact</c-button>
```
By passing just the attribute name without a value, it will automatically be provided to the component as `True`

```html
<!-- cotton/button.html -->
<a href="{{ url }}" {% if external %} target="_blank" {% endif %} class="...">
    {{ slot }}
</a>
```

### Passing Python data types

Using the ':' to prefix an attribute tells Cotton we're passing a dynamic type down. We already know we can use this to send a variable, but you can also send basic python types, namely:

- Integers and Floats
- None, True and False
- Lists
- Dictionaries

This benefits a number of use-cases, for example if you have a select component that you want to provide the possible options from the parent:

```html
<!-- cotton/select.html -->
<select {{ attrs }}>
    {% for option in options %}
        <option value="{{ option }}">{{ option }}</option>
    {% endfor %}
</select>
```

```html
<c-select name="q1" :options="['yes', 'no', 'maybe']" />
```

```html
<!-- cotton/output -->
<select name="q1">
    <option value="yes">yes</option>
    <option value="no">no</option>
    <option value="maybe">maybe</option>
</select>
```

### Default attributes with `<c-vars>`

Django templates adhere quite strictly to the MVC model and does not permit a lot of data manipulation in the View. Fair enough, but what if we want to handle data for the purpose of UI state only? Having this in the back would surely convolute the backend code. For this, Cotton can set simple attribute values that help allow us to set default values for our component attributes.

```html
<!-- cotton/button.html -->
<c-vars theme="bg-purple-500" />

<a href="..." class="{{ theme }}">
    {{ slot }}
</a>
```
```html
<!-- template -->
<c-button>I'm a purple button</c-button>
```
```html
<!-- output -->
<a href="..." class="bg-purple-500">
    I'm a purple button
</a>
```

Now we have a default theme for our button, but it is overridable:

```html
<!-- template -->
<c-button theme="bg-green-500">But I'm green</c-button>
```
```html
<!-- output -->
<a href="..." class="bg-green-500">
    But I'm green
</a>
```

### Increase Re-usability with `{{ attrs }}`

`{{ attrs }}` is a special variable that contains all the attributes passed to the component in an key="value" format. This is useful when you want to pass all attributes to a child element. For example, you have inputs that can have any number of attributes defined:

```html
<!-- cotton/input.html -->
<input type="text" class="..." {{ attrs }} />
```

```html
<!-- example usage -->
<c-input placeholder="Enter your name" />
<c-input name="country" id="country" value="Japan" />
<c-input class="highlighted" required />
```

If you combine this with the `c-vars` tag, any property defined there will be excluded from `{{ attrs }}`. For example:

```html
<!-- cotton/input.html -->
<c-vars type="text" />

<input {{ attrs }} class="..." />
```

```html
<!-- example usage -->
<c-input type="password" placeholder="Password" />
<!-- `type` will not be in {{ attrs }} -->
```

### An example with HTMLX

Cotton helps carve out re-usable components, here we show how to make a re-usable form, reducing code repetition and improving maintainability:

```html
<!-- cotton/form.html -->
<div id="result" class="..."></div>

<form {{ attrs }} hx-target="#result" hx-swap="outerHTML">
    {{ slot }}
    <button type="submit">Submit</button>
</form>
```

```html
<!-- template -->
<c-form hx-post="/contact">
    <input type="text" name="name" placeholder="Name" />
    <input type="text" name="email" placeholder="Email" />
    <input type="checkbox" name="signup" />
</c-form>

<c-form url="/buy">
    <input type="text" name="type" />
    <input type="text" name="quantity" />
</c-form>
```

## Usage Basics
- **Component Placement:** Components should be placed in the `templates/cotton` folder.
- **Naming Conventions:** 
  - Component filenames use snake_case: `my_component.html`
  - Components are called using kebab-case: `<c-my-component />`
 
For full docs and demos, checkout <a href="https://django-cotton.com" target="_blank">django-cotton.com</a>


## Changelog

<<<<<<< HEAD
=======

>>>>>>> d416dd7f
| Date       | Version    | Title and Description                                                                                                                                                            |
|------------|------------|----------------------------------------------------------------------------------------------------------------------------------------------------------------------------------|
| 2024.07-03 | v0.9.12 ⚠️ | **Dropped ".cotton.html" Requirement**<br><small>Cotton no longer requires the `.cotton.html` suffix on component or view templates. A simple `.html` will do. </small>          |
| 2024-06-24 | v0.9.11    | **Attribute Ordering Fix**<br><small>Attribute ordering was not being kept during compilation which was breaking situations when using template expressions inside tags.</small> |
| 2024-06-22 | v0.9.10    | **Template Expression Attributes**<br><small>Ensures that the new template expression attributes are also provided in `{{ attrs }}` alongside all normal attributes.</small>     |
| 2024-06-22 | v0.9.9     | **Native Tags in Attributes**<br><small>Cotton now allows you to include template variables inside attributes. Added expression attributes to `{{ attrs }}`.</small>             |
| 2024-06-21 | v0.9.7     | **Dynamic Type Attributes**<br><small>Using the `:` to prefix an attribute tells Cotton we're passing a dynamic type down. You can also send basic Python types.</small>         |
| 2024-06-17 | v0.9.6     | **Rename c-props to c-vars**<br><small>Rename c props, all `<c-props />` are now `<c-vars />`.</small>                                                                           |
| 2024-06-11 | v0.9.4     | **Boolean Attributes**<br><small>Support for Boolean attributes added with docs update.</small>                                                                                  |
| 2024-06-08 | v0.9.1     | **Open Source Release**<br><small>Open source release.</small>                                                                                                                   |<|MERGE_RESOLUTION|>--- conflicted
+++ resolved
@@ -301,10 +301,7 @@
 
 ## Changelog
 
-<<<<<<< HEAD
-=======
-
->>>>>>> d416dd7f
+
 | Date       | Version    | Title and Description                                                                                                                                                            |
 |------------|------------|----------------------------------------------------------------------------------------------------------------------------------------------------------------------------------|
 | 2024.07-03 | v0.9.12 ⚠️ | **Dropped ".cotton.html" Requirement**<br><small>Cotton no longer requires the `.cotton.html` suffix on component or view templates. A simple `.html` will do. </small>          |
